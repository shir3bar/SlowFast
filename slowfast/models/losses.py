--- conflicted
+++ resolved
@@ -2,14 +2,7 @@
 # Copyright (c) Facebook, Inc. and its affiliates. All Rights Reserved.
 
 """Loss functions."""
-<<<<<<< HEAD
-import torch
-import torch.nn as nn
 
-class WeightedCrossEntropy(nn.CrossEntropyLoss):
-    def __init__(self, reduction='mean', weight=None):
-        super().__init__(reduction=reduction, weight=torch.tensor([4.0,1.0]).cuda())
-=======
 
 from functools import partial
 import torch
@@ -69,24 +62,18 @@
             multi_loss.append(loss)
         return loss_sum, multi_loss
 
->>>>>>> 070747fd
 
 _LOSSES = {
     "cross_entropy": nn.CrossEntropyLoss,
-    "weighted_cross_entropy": WeightedCrossEntropy,
     "bce": nn.BCELoss,
     "bce_logit": nn.BCEWithLogitsLoss,
-<<<<<<< HEAD
-    "l1": nn.L1Loss,
-    "mse": nn.MSELoss,
-=======
     "soft_cross_entropy": partial(
         SoftTargetCrossEntropyLoss, normalize_targets=False
     ),
     "contrastive_loss": ContrastiveLoss,
     "mse": nn.MSELoss,
     "multi_mse": MultipleMSELoss,
->>>>>>> 070747fd
+
 }
 
 def get_loss_func(loss_name):
