--- conflicted
+++ resolved
@@ -112,11 +112,8 @@
     return (cur_epoch + 1) % cfg.TRAIN.CHECKPOINT_PERIOD == 0
 
 
-<<<<<<< HEAD
-def save_checkpoint(path_to_job, model, optimizer, epoch, cfg,stats=None):
-=======
 def save_checkpoint(path_to_job, model, optimizer, epoch, cfg, scaler=None):
->>>>>>> 070747fd
+
     """
     Save a checkpoint.
     Args:
