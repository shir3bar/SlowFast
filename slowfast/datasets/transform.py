--- conflicted
+++ resolved
@@ -8,13 +8,7 @@
 # import cv2
 import random
 import torch
-<<<<<<< HEAD
-import random
-import cv2
-import torchvision.transforms
-from pytorchvideo.transforms import Permute
-from torchvision.transforms import GaussianBlur
-=======
+
 import torchvision as tv
 import torchvision.transforms.functional as F
 from PIL import Image, ImageFilter
@@ -50,7 +44,7 @@
 
 logger = logging.getLogger(__name__)
 
->>>>>>> 070747fd
+
 
 def random_short_side_scale_jitter(
     images, min_size, max_size, boxes=None, inverse_uniform_sampling=False
@@ -1216,113 +1210,9 @@
         self.sigma_min = sigma_min
         self.sigma_max = sigma_max
 
-<<<<<<< HEAD
-    return out_images
-
-class RandomColorJitter(object):
-
-    def __init__(self, brightness_ratio=0, contrast_ratio=0, saturation_ratio=0, p=0.5):
-
-        self.brightness_ratio = brightness_ratio
-        self.contrast_ratio = contrast_ratio
-        self.saturation_ratio = saturation_ratio
-        self.probability = p
-
-
-    def __call__(self, x):
-        if self.probability < torch.rand(1):
-            return x
-        else:
-            x_mod = color_jitter(x, img_brightness=self.brightness_ratio,
-                         img_contrast=self.contrast_ratio,
-                         img_saturation=self.saturation_ratio)
-            return x_mod
-
-class RandomGaussianBlur(object):
-    """
-    Apply GaussianBlur, specified by kernel and sigma, to each video frame with a certain probability p.
-    Video is assumed to be of a shape [C, T, H, W].
-    """
-    def __init__(self, kernel, sigma=(0.1,0.2),p=0.5):
-        self.gaussian = GaussianBlur(kernel,sigma)
-        self.permute = Permute([1,0,2,3])
-        self.probability = p
-        self.t = torchvision.transforms.Compose([self.permute, self.gaussian, self.permute])
-
-    def __call__(self, clip):
-        if self.probability < torch.rand(1):
-            return clip
-        else:
-            blurred_clip = self.t(clip)
-            return blurred_clip
-
-class RandomRot90Video(object):
-    '''
-    Rotate a video by 90 degrees k-times in the image plane. Assume video is of a form
-    such that the spatial plane is the last two dims [..., H, W]
-    '''
-    def __init__(self, k=None, p=0.5):
-        self.probability = p
-        self.k = k
-
-    def __call__(self, clip):
-        if self.probability < torch.rand(1):
-            return clip
-        else:
-            if not self.k:
-                self.k = torch.randint(1,4,(1,)).item()
-            rot_clip = torch.rot90(clip, dims=[-2,-1],k=self.k)
-            return rot_clip
-
-class RandomVerticalFlipVideo(torch.nn.Module):
-    """
-    Flip the video clip along the vertical direction with a given probability
-    Args:
-        p (float): probability of the clip being flipped. Default value is 0.5
-    """
-
-    def __init__(self, p=0.5):
-        self.probability = p
-
-    def __call__(self, clip):
-        """
-        Args:
-            clip (torch.tensor): Size is (C, T, H, W)
-        Return:
-            clip (torch.tensor): Size is (C, T, H, W)
-        """
-        if self.probability < torch.rand(1):
-            return clip
-        else:
-            flip_clip = clip.flip(-2) # see vflip func in the torchvision functional_tensor docs https://github.com/pytorch/vision/blob/main/torchvision/transforms/functional_tensor.py
-            return flip_clip
-
-    def __repr__(self):
-        return self.__class__.__name__ + f"(p={self.probability})"
-
-class VarianceImageTransform(object):
-    def __init__(self, var_dim=1):
-        assert var_dim in [1, 2]
-        self.var_dim = var_dim
-        self.kernel = cv2.getStructuringElement(cv2.MORPH_ELLIPSE, (5, 5))
-        self.ekernel = cv2.getStructuringElement(cv2.MORPH_ELLIPSE, (7, 7))
-    def __call__(self, clip):
-        gray = torch.squeeze(clip[[0], ...])
-        var = gray.var(axis=0).numpy()
-        opening = cv2.morphologyEx(var, cv2.MORPH_OPEN, self.kernel)
-        erode = cv2.erode(opening, self.ekernel, iterations=2)
-        dilate_var = torch.tensor(cv2.dilate(erode, self.kernel, iterations=10))
-        if self.var_dim == 2:
-            var_array = torch.stack(
-                    (gray, torch.stack([dilate_var] * gray.shape[0]), torch.stack([dilate_var] * gray.shape[0])))
-        else:
-            var_array = torch.stack((gray, gray, torch.stack([dilate_var] * gray.shape[0])))
-        return var_array
-=======
     def __call__(self, frames):
         sigma_y = sigma_x = random.uniform(self.sigma_min[1], self.sigma_max[1])
         sigma_t = random.uniform(self.sigma_min[0], self.sigma_max[0])
         frames = gaussian_filter(frames, sigma=(0.0, sigma_t, sigma_y, sigma_x))
         frames = torch.from_numpy(frames)
         return frames
->>>>>>> 070747fd
